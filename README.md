# mpc-demo-infra

A demonstration infrastructure for Multi-Party Computation (MPC) using TLSN and MP-SPDZ.

## Table of Contents
<<<<<<< HEAD

=======
>>>>>>> a8c880cd
- [Dependencies](#dependencies)
- [Getting Started](#getting-started)
  - [Run it locally](#run-it-locally)
- [Configurations](#configurations)
- [Troubleshooting](#troubleshooting)

## Dependencies

- python 3
- poetry
- cargo
- [TLSN](https://github.com/ZKStats/tlsn)
  - branch: `mpspdz-compat`
  - clone it as `../tlsn`
- [MP-SPDZ](https://github.com/ZKStats/MP-SPDZ) (only required for computation party server)
<<<<<<< HEAD
  - branch: `demo_client`
  - clone it as `../MP-SPDZ`
  - need to add `MOD = -DGFP_MOD_SZ=5 -DRING_SIZE=257` to `CONFIG.mine`
  - install: `make setup`
  - build vm: `make replicated-ring-party.x`

## Getting Started

### Run it using tests folder

- Here, we already prepopulate corresponding proof and secret file for two input providers from https://github.com/ZKStats/tlsn/tree/mpspdz-compat-binance

```
poetry run pytest -s tests/test_integration.py
```

### Run it locally

**Note**: This section is for running the MPC demo locally. For cloud deployment, you'll need to adjust network configurations.

The demo consists of three main components:

=======
    - branch: `demo_client`
    - clone it as `../MP-SPDZ`
    - need to add `MOD = -DGFP_MOD_SZ=5 -DRING_SIZE=257` to `CONFIG.mine`
    - install: `make setup`
    - build vm: `make replicated-ring-party.x`

## Getting Started

### Run it locally
**Note**: This section is for running the MPC demo locally. For cloud deployment, you'll need to adjust network configurations.

The demo consists of three main components:
>>>>>>> a8c880cd
1. Coordination Server: Coordinates the MPC process.
2. Computation Party Servers: Run by 3 trusted parties and perform the actual MPC computations.
3. Client CLI: Used by data provider to share data and query results.

Install dependencies:
<<<<<<< HEAD

=======
>>>>>>> a8c880cd
```bash
./setup_env.sh --setup-mpspdz
```

Default ports:
<<<<<<< HEAD

=======
>>>>>>> a8c880cd
- 8005: coordination server
- 8006~8008: computation party server 0~2
- 8010~8100: ports used by MPC servers during sharing data and querying results

Please make sure these ports are not used by other services.

<<<<<<< HEAD
#### Setup coordination server:

In a terminal, run coordination server:

=======

#### Setup coordination server:

In a terminal, run coordination server:
>>>>>>> a8c880cd
```bash
poetry run coord-run
```

#### Setup computation party server:
<<<<<<< HEAD

In a terminal, run party 0:

```bash
PORT=8006 PARTY_ID=0 poetry run party-run
```

In another terminal, run party 1:

```bash
PORT=8007 PARTY_ID=1 poetry run party-run
```

In another terminal, run party 2:

```bash
PORT=8008 PARTY_ID=2 poetry run party-run
```

#### Coordination server generate vouchers:

```bash
poetry run coord-gen-vouchers <num_vouchers>
```

```bash
poetry run coord-list-vouchers
```

vouchers are printed out. E.g.

=======

In a terminal, run party 0:
```bash
PORT=8006 PARTY=0 poetry run party-run
```

In another terminal, run party 1:
```bash
PORT=8007 PARTY=1 poetry run party-run
```

In another terminal, run party 2:
```bash
PORT=8008 PARTY=2 poetry run party-run
```

#### Coordination server generate vouchers:
```bash
poetry run coord-gen-vouchers <num_vouchers>
```
vouchers are printed out. E.g.
>>>>>>> a8c880cd
```bash
Successfully generated and committed 10 vouchers.
Generated vouchers:
2rp5SSLFxNsvmTa0dbHSWA
fRL4vR42UsbVBAvALZ_l6w
...
```

#### Data provider share data with a generated voucher.

```bash
poetry run client-share-data <voucher_code>
```

#### Query computation result

```bash
poetry run client-query <computation_index>
```

## Configurations

See available configs in
<<<<<<< HEAD

=======
>>>>>>> a8c880cd
- coordination server: [mpc_demo_infra/coordination_server/config.py](mpc_demo_infra/coordination_server/config.py)
- computation party server: [mpc_demo_infra/computation_party_server/config.py](mpc_demo_infra/computation_party_server/config.py)
- client CLI: [mpc_demo_infra/client_cli/config.py](mpc_demo_infra/client_cli/config.py)

You can use `.env.xxx` to override the default configs.
<<<<<<< HEAD

=======
>>>>>>> a8c880cd
- `.env.coord`: coordination server. Example in [.env.coord.example](.env.coord.example)
- `.env.party`: computation party server. Example in [.env.party.example](.env.party.example)
- `.env.client_cli`: client CLI. Example in [.env.client_cli.example](.env.client_cli.example)

## Troubleshooting

If you encounter issues:
<<<<<<< HEAD

1. Ensure all dependencies are correctly installed.
2. Check that the required ports (8005-8008, 8010-8100) are not in use.
3. Verify that TLSN and MP-SPDZ are cloned in the correct locations (`../tlsn` and `../MP-SPDZ`). (Also make sure that you filled in Binance info in TLSN i.e. API_KEY, API_SECRET)
4. For MP-SPDZ issues, ensure

- you've added `MOD = -DGFP_MOD_SZ=5` to `CONFIG.mine`.
- you've generated certificates for computation parties. If not, run `Scripts/setup-ssl.sh` under `../MP-SPDZ`.
- you've rebuilt the VM. If not, run `make replicated-ring-party.x` under `../MP-SPDZ`.
=======
1. Ensure all dependencies are correctly installed.
2. Check that the required ports (8005-8008, 8010-8100) are not in use.
3. Verify that TLSN and MP-SPDZ are cloned in the correct locations (`../tlsn` and `../MP-SPDZ`).
4. For MP-SPDZ issues, ensure
  - you've added `MOD = -DGFP_MOD_SZ=5` to `CONFIG.mine`.
  - you've generated certificates for computation parties. If not, run `Scripts/setup-ssl.sh` under `../MP-SPDZ`.
  - you've rebuilt the VM. If not, run `make replicated-ring-party.x` under `../MP-SPDZ`.
>>>>>>> a8c880cd
<|MERGE_RESOLUTION|>--- conflicted
+++ resolved
@@ -3,10 +3,6 @@
 A demonstration infrastructure for Multi-Party Computation (MPC) using TLSN and MP-SPDZ.
 
 ## Table of Contents
-<<<<<<< HEAD
-
-=======
->>>>>>> a8c880cd
 - [Dependencies](#dependencies)
 - [Getting Started](#getting-started)
   - [Run it locally](#run-it-locally)
@@ -22,7 +18,6 @@
   - branch: `mpspdz-compat`
   - clone it as `../tlsn`
 - [MP-SPDZ](https://github.com/ZKStats/MP-SPDZ) (only required for computation party server)
-<<<<<<< HEAD
   - branch: `demo_client`
   - clone it as `../MP-SPDZ`
   - need to add `MOD = -DGFP_MOD_SZ=5 -DRING_SIZE=257` to `CONFIG.mine`
@@ -33,7 +28,7 @@
 
 ### Run it using tests folder
 
-- Here, we already prepopulate corresponding proof and secret file for two input providers from https://github.com/ZKStats/tlsn/tree/mpspdz-compat-binance
+- Here, we already prepopulate corresponding proof and secret file for two input providers from https://github.com/ZKStats/tlsn/tree/mpspdz-compat.
 
 ```
 poetry run pytest -s tests/test_integration.py
@@ -45,61 +40,32 @@
 
 The demo consists of three main components:
 
-=======
-    - branch: `demo_client`
-    - clone it as `../MP-SPDZ`
-    - need to add `MOD = -DGFP_MOD_SZ=5 -DRING_SIZE=257` to `CONFIG.mine`
-    - install: `make setup`
-    - build vm: `make replicated-ring-party.x`
-
-## Getting Started
-
-### Run it locally
-**Note**: This section is for running the MPC demo locally. For cloud deployment, you'll need to adjust network configurations.
-
-The demo consists of three main components:
->>>>>>> a8c880cd
 1. Coordination Server: Coordinates the MPC process.
 2. Computation Party Servers: Run by 3 trusted parties and perform the actual MPC computations.
 3. Client CLI: Used by data provider to share data and query results.
 
 Install dependencies:
-<<<<<<< HEAD
 
-=======
->>>>>>> a8c880cd
 ```bash
 ./setup_env.sh --setup-mpspdz
 ```
 
 Default ports:
-<<<<<<< HEAD
-
-=======
->>>>>>> a8c880cd
 - 8005: coordination server
 - 8006~8008: computation party server 0~2
 - 8010~8100: ports used by MPC servers during sharing data and querying results
 
 Please make sure these ports are not used by other services.
 
-<<<<<<< HEAD
 #### Setup coordination server:
 
 In a terminal, run coordination server:
 
-=======
-
-#### Setup coordination server:
-
-In a terminal, run coordination server:
->>>>>>> a8c880cd
 ```bash
 poetry run coord-run
 ```
 
 #### Setup computation party server:
-<<<<<<< HEAD
 
 In a terminal, run party 0:
 
@@ -126,35 +92,6 @@
 ```
 
 ```bash
-poetry run coord-list-vouchers
-```
-
-vouchers are printed out. E.g.
-
-=======
-
-In a terminal, run party 0:
-```bash
-PORT=8006 PARTY=0 poetry run party-run
-```
-
-In another terminal, run party 1:
-```bash
-PORT=8007 PARTY=1 poetry run party-run
-```
-
-In another terminal, run party 2:
-```bash
-PORT=8008 PARTY=2 poetry run party-run
-```
-
-#### Coordination server generate vouchers:
-```bash
-poetry run coord-gen-vouchers <num_vouchers>
-```
-vouchers are printed out. E.g.
->>>>>>> a8c880cd
-```bash
 Successfully generated and committed 10 vouchers.
 Generated vouchers:
 2rp5SSLFxNsvmTa0dbHSWA
@@ -177,19 +114,11 @@
 ## Configurations
 
 See available configs in
-<<<<<<< HEAD
-
-=======
->>>>>>> a8c880cd
 - coordination server: [mpc_demo_infra/coordination_server/config.py](mpc_demo_infra/coordination_server/config.py)
 - computation party server: [mpc_demo_infra/computation_party_server/config.py](mpc_demo_infra/computation_party_server/config.py)
 - client CLI: [mpc_demo_infra/client_cli/config.py](mpc_demo_infra/client_cli/config.py)
 
 You can use `.env.xxx` to override the default configs.
-<<<<<<< HEAD
-
-=======
->>>>>>> a8c880cd
 - `.env.coord`: coordination server. Example in [.env.coord.example](.env.coord.example)
 - `.env.party`: computation party server. Example in [.env.party.example](.env.party.example)
 - `.env.client_cli`: client CLI. Example in [.env.client_cli.example](.env.client_cli.example)
@@ -197,22 +126,10 @@
 ## Troubleshooting
 
 If you encounter issues:
-<<<<<<< HEAD
-
-1. Ensure all dependencies are correctly installed.
-2. Check that the required ports (8005-8008, 8010-8100) are not in use.
-3. Verify that TLSN and MP-SPDZ are cloned in the correct locations (`../tlsn` and `../MP-SPDZ`). (Also make sure that you filled in Binance info in TLSN i.e. API_KEY, API_SECRET)
-4. For MP-SPDZ issues, ensure
-
-- you've added `MOD = -DGFP_MOD_SZ=5` to `CONFIG.mine`.
-- you've generated certificates for computation parties. If not, run `Scripts/setup-ssl.sh` under `../MP-SPDZ`.
-- you've rebuilt the VM. If not, run `make replicated-ring-party.x` under `../MP-SPDZ`.
-=======
 1. Ensure all dependencies are correctly installed.
 2. Check that the required ports (8005-8008, 8010-8100) are not in use.
 3. Verify that TLSN and MP-SPDZ are cloned in the correct locations (`../tlsn` and `../MP-SPDZ`).
 4. For MP-SPDZ issues, ensure
   - you've added `MOD = -DGFP_MOD_SZ=5` to `CONFIG.mine`.
   - you've generated certificates for computation parties. If not, run `Scripts/setup-ssl.sh` under `../MP-SPDZ`.
-  - you've rebuilt the VM. If not, run `make replicated-ring-party.x` under `../MP-SPDZ`.
->>>>>>> a8c880cd
+  - you've rebuilt the VM. If not, run `make replicated-ring-party.x` under `../MP-SPDZ`.