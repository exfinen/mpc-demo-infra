import argparse
import asyncio
from pathlib import Path
<<<<<<< HEAD
import json
=======
import aiohttp
import secrets
>>>>>>> a8c880cd

from ..client_lib.lib import fetch_parties_certs, share_data, query_computation, add_user_to_queue, poll_queue_until_ready
from .config import settings

# project_root/certs
PROJECT_ROOT = Path(__file__).parent.parent.parent
CERTS_PATH = Path(settings.certs_path)
TLSN_EXECUTABLE_DIR = Path(settings.tlsn_project_root) / "tlsn" / "examples" / "binance"

CMD_VERIFY_TLSN_PROOF = "cargo run --release --example binance_verifier"
CMD_GEN_TLSN_PROOF = "cargo run --release --example binance_prover"

<<<<<<< HEAD
async def notarize_and_share_data(voucher_code: str, api_key: str, api_secret: str):
    num_parties = len(settings.party_hosts)
    CERTS_PATH.mkdir(parents=True, exist_ok=True)
    all_certs_exist = all(get_party_cert_path(CERTS_PATH, party_id).exists() for party_id in range(num_parties))
    if not all_certs_exist:
        print("Some party certificates are missing. Fetching them...")
        await get_parties_certs(
            settings.party_web_protocol,
            CERTS_PATH,
            settings.party_hosts,
            settings.party_ports
        )
        print("Party certificates have been fetched and saved.")

=======
DATA_TYPE = 0

async def notarize_and_share_data(voucher_code: str):
>>>>>>> a8c880cd
    # Gen tlsn proofs
    print("Generating proof...")
    proof_file = PROJECT_ROOT / f"proof.json"
    secret_file = PROJECT_ROOT/ f"secret.json"
    print(f"Generating binance ETH balance TLSN proof...")
    process = await asyncio.create_subprocess_shell(
        f"cd {TLSN_EXECUTABLE_DIR} && {CMD_GEN_TLSN_PROOF} {settings.notary_server_host} {settings.notary_server_port} {api_key} {api_secret} {str(proof_file.resolve())} {str(secret_file.resolve())}",
        stdout=asyncio.subprocess.PIPE,
        stderr=asyncio.subprocess.PIPE,
    )
    stdout, stderr = await process.communicate()
    if process.returncode != 0:
        raise Exception(f"TLSN proof generation failed with return code {process.returncode}, {stdout=}, {stderr=}")
<<<<<<< HEAD
=======
    secret_input_line = next((line for line in stdout.decode().splitlines() if line.startswith(f"Party {DATA_TYPE} has ")), None)
    if not secret_input_line:
        raise ValueError(f"Could not find line for secret input")
    secret_input = int(secret_input_line.split()[3])

>>>>>>> a8c880cd
    with open(proof_file, "r") as f:
        tlsn_proof = f.read()
    with open(secret_file, "r") as f_secret:
        secret_data = json.load(f_secret)
        secret_input = float(secret_data["eth_free"])
        nonce = bytes(secret_data["nonce"]).hex()

<<<<<<< HEAD
    print(f"Sharing binance ETH balance data to MPC parties...")
=======
    # FIXME: `nonce` shouldn't be included in the proof
    # Should be changed when we're using newer version of tlsn
    def get_nonce_from_tlsn_proof(tlsn_proof: str):
        import json
        tlsn_proof = json.loads(tlsn_proof)
        private_openings = tlsn_proof["substrings"]["private_openings"]
        if len(private_openings) != 1:
            raise Exception(f"Expected 1 private opening, got {len(private_openings)}")
        commitment_index, openings = list(private_openings.items())[0]
        commitment_info, commitment = openings
        data_commitment_hash = bytes(commitment["hash"]).hex()
        data_commitment_nonce = bytes(commitment["nonce"]).hex()
        return data_commitment_hash, data_commitment_nonce
    _, nonce = get_nonce_from_tlsn_proof(tlsn_proof)

    await add_user_to_queue(settings.coordination_server_url, voucher_code, settings.poll_duration)
    computation_key = await poll_queue_until_ready(settings.coordination_server_url, voucher_code, settings.poll_duration)

    print("Fetching party certificates...")
    await fetch_parties_certs(
        settings.party_web_protocol,
        CERTS_PATH,
        settings.party_hosts,
        settings.party_ports
    )
    print("Party certificates have been fetched and saved.")

>>>>>>> a8c880cd
    # Share data
    await share_data(
        CERTS_PATH,
        settings.coordination_server_url,
        settings.party_hosts,
        voucher_code,
        tlsn_proof,
        secret_input,
        nonce,
        computation_key,
    )
    print(f"Binance ETH balance data has been shared secretly to MPC parties.")


async def query_computation_and_verify(
    computation_index: int,
):
    access_key = secrets.token_urlsafe(16)
    await add_user_to_queue(settings.coordination_server_url, access_key, settings.poll_duration)
    computation_key = await poll_queue_until_ready(settings.coordination_server_url, access_key, settings.poll_duration)

    print("Fetching party certificates...")
    await fetch_parties_certs(
        settings.party_web_protocol,
        CERTS_PATH,
        settings.party_hosts,
        settings.party_ports
    )

    print("Party certificates have been fetched and saved.")
    results = await query_computation(
        CERTS_PATH,
        settings.coordination_server_url,
        settings.party_hosts,
        access_key,
        computation_index,
        computation_key,
    )
    print(f"{results=}")


def notarize_and_share_data_cli():
    parser = argparse.ArgumentParser(description="Notarize and share data")
    parser.add_argument("voucher_code", type=str, help="The voucher code")
    parser.add_argument("api_key", type=str, help="The API key")
    parser.add_argument("api_secret", type=str, help="The API secret")
    args = parser.parse_args()
<<<<<<< HEAD
    asyncio.run(notarize_and_share_data(args.voucher_code, args.api_key, args.api_secret))
=======
    try:
        asyncio.run(notarize_and_share_data(args.voucher_code))
        print("Computation finished")
    except Exception as e:
        print(e)
>>>>>>> a8c880cd


def query_computation_and_verify_cli():
    parser = argparse.ArgumentParser(description="Query computation and verify results")
    parser.add_argument("computation_index", type=int, help="The computation index")
    args = parser.parse_args()
    try:
        asyncio.run(query_computation_and_verify(args.computation_index))
        print("Computation finished")
    except Exception as e:
        print(e)<|MERGE_RESOLUTION|>--- conflicted
+++ resolved
@@ -1,12 +1,8 @@
 import argparse
 import asyncio
 from pathlib import Path
-<<<<<<< HEAD
 import json
-=======
-import aiohttp
 import secrets
->>>>>>> a8c880cd
 
 from ..client_lib.lib import fetch_parties_certs, share_data, query_computation, add_user_to_queue, poll_queue_until_ready
 from .config import settings
@@ -19,26 +15,17 @@
 CMD_VERIFY_TLSN_PROOF = "cargo run --release --example binance_verifier"
 CMD_GEN_TLSN_PROOF = "cargo run --release --example binance_prover"
 
-<<<<<<< HEAD
-async def notarize_and_share_data(voucher_code: str, api_key: str, api_secret: str):
-    num_parties = len(settings.party_hosts)
-    CERTS_PATH.mkdir(parents=True, exist_ok=True)
-    all_certs_exist = all(get_party_cert_path(CERTS_PATH, party_id).exists() for party_id in range(num_parties))
-    if not all_certs_exist:
-        print("Some party certificates are missing. Fetching them...")
-        await get_parties_certs(
-            settings.party_web_protocol,
-            CERTS_PATH,
-            settings.party_hosts,
-            settings.party_ports
-        )
-        print("Party certificates have been fetched and saved.")
-
-=======
-DATA_TYPE = 0
 
 async def notarize_and_share_data(voucher_code: str):
->>>>>>> a8c880cd
+    print("Fetching party certificates...")
+    await fetch_parties_certs(
+        settings.party_web_protocol,
+        CERTS_PATH,
+        settings.party_hosts,
+        settings.party_ports
+    )
+    print("Party certificates have been fetched and saved.")
+
     # Gen tlsn proofs
     print("Generating proof...")
     proof_file = PROJECT_ROOT / f"proof.json"
@@ -52,14 +39,6 @@
     stdout, stderr = await process.communicate()
     if process.returncode != 0:
         raise Exception(f"TLSN proof generation failed with return code {process.returncode}, {stdout=}, {stderr=}")
-<<<<<<< HEAD
-=======
-    secret_input_line = next((line for line in stdout.decode().splitlines() if line.startswith(f"Party {DATA_TYPE} has ")), None)
-    if not secret_input_line:
-        raise ValueError(f"Could not find line for secret input")
-    secret_input = int(secret_input_line.split()[3])
-
->>>>>>> a8c880cd
     with open(proof_file, "r") as f:
         tlsn_proof = f.read()
     with open(secret_file, "r") as f_secret:
@@ -67,37 +46,9 @@
         secret_input = float(secret_data["eth_free"])
         nonce = bytes(secret_data["nonce"]).hex()
 
-<<<<<<< HEAD
     print(f"Sharing binance ETH balance data to MPC parties...")
-=======
-    # FIXME: `nonce` shouldn't be included in the proof
-    # Should be changed when we're using newer version of tlsn
-    def get_nonce_from_tlsn_proof(tlsn_proof: str):
-        import json
-        tlsn_proof = json.loads(tlsn_proof)
-        private_openings = tlsn_proof["substrings"]["private_openings"]
-        if len(private_openings) != 1:
-            raise Exception(f"Expected 1 private opening, got {len(private_openings)}")
-        commitment_index, openings = list(private_openings.items())[0]
-        commitment_info, commitment = openings
-        data_commitment_hash = bytes(commitment["hash"]).hex()
-        data_commitment_nonce = bytes(commitment["nonce"]).hex()
-        return data_commitment_hash, data_commitment_nonce
-    _, nonce = get_nonce_from_tlsn_proof(tlsn_proof)
-
     await add_user_to_queue(settings.coordination_server_url, voucher_code, settings.poll_duration)
     computation_key = await poll_queue_until_ready(settings.coordination_server_url, voucher_code, settings.poll_duration)
-
-    print("Fetching party certificates...")
-    await fetch_parties_certs(
-        settings.party_web_protocol,
-        CERTS_PATH,
-        settings.party_hosts,
-        settings.party_ports
-    )
-    print("Party certificates have been fetched and saved.")
-
->>>>>>> a8c880cd
     # Share data
     await share_data(
         CERTS_PATH,
@@ -112,9 +63,7 @@
     print(f"Binance ETH balance data has been shared secretly to MPC parties.")
 
 
-async def query_computation_and_verify(
-    computation_index: int,
-):
+async def query_computation_and_verify():
     access_key = secrets.token_urlsafe(16)
     await add_user_to_queue(settings.coordination_server_url, access_key, settings.poll_duration)
     computation_key = await poll_queue_until_ready(settings.coordination_server_url, access_key, settings.poll_duration)
@@ -133,7 +82,6 @@
         settings.coordination_server_url,
         settings.party_hosts,
         access_key,
-        computation_index,
         computation_key,
     )
     print(f"{results=}")
@@ -145,23 +93,16 @@
     parser.add_argument("api_key", type=str, help="The API key")
     parser.add_argument("api_secret", type=str, help="The API secret")
     args = parser.parse_args()
-<<<<<<< HEAD
-    asyncio.run(notarize_and_share_data(args.voucher_code, args.api_key, args.api_secret))
-=======
     try:
-        asyncio.run(notarize_and_share_data(args.voucher_code))
+        asyncio.run(notarize_and_share_data(args.voucher_code, args.api_key, args.api_secret))
         print("Computation finished")
     except Exception as e:
         print(e)
->>>>>>> a8c880cd
 
 
 def query_computation_and_verify_cli():
-    parser = argparse.ArgumentParser(description="Query computation and verify results")
-    parser.add_argument("computation_index", type=int, help="The computation index")
-    args = parser.parse_args()
     try:
-        asyncio.run(query_computation_and_verify(args.computation_index))
+        asyncio.run(query_computation_and_verify())
         print("Computation finished")
     except Exception as e:
         print(e)