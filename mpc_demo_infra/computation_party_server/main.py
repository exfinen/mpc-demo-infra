import logging
from fastapi import FastAPI
from slowapi import _rate_limit_exceeded_handler
from slowapi.errors import RateLimitExceeded
from slowapi.middleware import SlowAPIMiddleware

from .routes import router
from .middleware import APIKeyMiddleware
from .limiter import limiter
from .database import engine, Base
from .config import settings


# Configure logging
logging.basicConfig(
    level=logging.DEBUG,
    format="%(asctime)s [%(levelname)s] %(name)s: %(message)s",
    handlers=[
        logging.StreamHandler()
    ]
)

logger = logging.getLogger("computation_party_server")

app = FastAPI(
    title="Computation Party Server",
    description="API for MPC Computation Party",
    version="1.0.0",
)

# Create database tables
Base.metadata.create_all(bind=engine)

# Set up limiter
app.state.limiter = limiter
app.add_exception_handler(RateLimitExceeded, _rate_limit_exceeded_handler)
app.add_middleware(SlowAPIMiddleware)
app.add_middleware(APIKeyMiddleware)
# Add middlewares
# app.add_middleware(CORSMiddleware, allow_origins=["*"], allow_credentials=True, allow_methods=["*"], allow_headers=["*"])

# Include API routes
app.include_router(router)

# Event handlers
@app.on_event("startup")
async def startup_event():
    logger.info("Computation Party Server is starting up...")

@app.on_event("shutdown")
async def shutdown_event():
    logger.info("Computation Party Server is shutting down...")

# Custom exception handlers can be added here

def run():
    import uvicorn
<<<<<<< HEAD
    uvicorn.run(
        "mpc_demo_infra.computation_party_server.main:app",
        host="0.0.0.0",
        port=settings.port,
        log_level="debug",
        # reload=True
    )
=======
    if settings.party_web_protocol == 'https':
        uvicorn.run(
            "mpc_demo_infra.computation_party_server.main:app",
            host="0.0.0.0",
            port=settings.port,
            ssl_keyfile=settings.privkey_pem_path,
            ssl_certfile=settings.fullchain_pem_path,
            # reload=True
        )
    else:
        uvicorn.run(
            "mpc_demo_infra.computation_party_server.main:app",
            host="0.0.0.0",
            port=settings.port,
            # reload=True
        )
>>>>>>> a8c880cd
<|MERGE_RESOLUTION|>--- conflicted
+++ resolved
@@ -55,15 +55,6 @@
 
 def run():
     import uvicorn
-<<<<<<< HEAD
-    uvicorn.run(
-        "mpc_demo_infra.computation_party_server.main:app",
-        host="0.0.0.0",
-        port=settings.port,
-        log_level="debug",
-        # reload=True
-    )
-=======
     if settings.party_web_protocol == 'https':
         uvicorn.run(
             "mpc_demo_infra.computation_party_server.main:app",
@@ -71,13 +62,12 @@
             port=settings.port,
             ssl_keyfile=settings.privkey_pem_path,
             ssl_certfile=settings.fullchain_pem_path,
-            # reload=True
+            log_level="debug",
         )
     else:
         uvicorn.run(
             "mpc_demo_infra.computation_party_server.main:app",
             host="0.0.0.0",
             port=settings.port,
-            # reload=True
-        )
->>>>>>> a8c880cd
+            log_level="debug",
+        )