--- conflicted
+++ resolved
@@ -9,10 +9,8 @@
 import json
 
 from mpc_demo_infra.coordination_server.config import settings
-from mpc_demo_infra.coordination_server.user_queue import UserQueue
 from mpc_demo_infra.client_lib.lib import fetch_parties_certs, share_data, query_computation, add_user_to_queue, poll_queue_until_ready
 
-<<<<<<< HEAD
 FILE_DIR = Path(__file__).parent
 proof_file_1 = FILE_DIR / f"proof_1.json"
 proof_file_2 = FILE_DIR / f"proof_2.json"
@@ -53,19 +51,6 @@
 secret_data_3, value_3, nonce_3 = process_secret_file(secret_file_3)
 secret_data_4, value_4, nonce_4 = process_secret_file(secret_file_4)
 secret_data_5, value_5, nonce_5 = process_secret_file(secret_file_5)
-=======
-from .common import (
-    TLSN_PROOF_1,
-    value_1,
-    data_commitment_hash_1,
-    nonce_1,
-    TLSN_PROOF_2,
-    value_2,
-    data_commitment_hash_2,
-    nonce_2,
-)
-from mpc_demo_infra.coordination_server.user_queue import AddResult
->>>>>>> a8c880cd
 
 
 PROTOCOL = "http"
@@ -273,84 +258,23 @@
     # List vouchers
     vouchers = await get_vouchers()
     assert len(vouchers) == num_vouchers
-<<<<<<< HEAD
-    voucher_1, voucher_2, voucher_3, voucher_4, voucher_5 = vouchers
-
-    api_key = ""
-    api_secret = ""
-=======
-    voucher_1, _ = vouchers[0]
-    voucher_2, _ = vouchers[1]
+
+    voucher_1, voucher_2, voucher_3, voucher_4, voucher_5 = [voucher for voucher, _ in vouchers]
 
     coordination_server_url = f"{PROTOCOL}://localhost:{COORDINATION_PORT}"
 
-    # Add user to queue and get position to get the comptation_key
+    # Add user to queue and get position to get the computation key
     await add_user_to_queue(coordination_server_url, voucher_1, 1)
     computation_key_1 = await poll_queue_until_ready(coordination_server_url, voucher_1, 1)
->>>>>>> a8c880cd
-
-    await asyncio.sleep(1)
-
-    await asyncio.gather(
-<<<<<<< HEAD
-        # share_data_cli(voucher_1, api_key, api_secret),
-        # share_data(
-        #     CERTS_PATH,
-        #     coordination_server_url,
-        #     COMPUTATION_HOSTS,
-        #     voucher_1,
-        #     TLSN_PROOF_1,
-        #     value_1,
-        #     nonce_1,
-        # ),
-=======
-        share_data(
-            CERTS_PATH,
-            coordination_server_url,
-            COMPUTATION_HOSTS,
-            voucher_1,
-            TLSN_PROOF_1,
-            value_1,
-            nonce_1,
-            computation_key_1,
-        ),
->>>>>>> a8c880cd
-        # share_data(
-        #     CERTS_PATH,
-        #     coordination_server_url,
-        #     COMPUTATION_HOSTS,
-        #     voucher_2,
-        #     TLSN_PROOF_2,
-        #     value_2,
-        #     nonce_2,
-        # ),
-        # share_data(
-        #     CERTS_PATH,
-        #     coordination_server_url,
-        #     COMPUTATION_HOSTS,
-        #     voucher_3,
-        #     TLSN_PROOF_3,
-        #     value_3,
-        #     nonce_3,
-        # ),
-        share_data(
-            CERTS_PATH,
-            coordination_server_url,
-            COMPUTATION_HOSTS,
-            voucher_4,
-            TLSN_PROOF_4,
-            value_4,
-            nonce_4,
-        ),
-        share_data(
-            CERTS_PATH,
-            coordination_server_url,
-            COMPUTATION_HOSTS,
-            voucher_5,
-            TLSN_PROOF_5,
-            value_5,
-            nonce_5,
-        ),
+    await share_data(
+        CERTS_PATH,
+        coordination_server_url,
+        COMPUTATION_HOSTS,
+        voucher_1,
+        TLSN_PROOF_5,
+        value_5,
+        nonce_5,
+        computation_key_1,
     )
 
     # Get the vouchers again, voucher 1 should be used
@@ -360,44 +284,26 @@
     assert is_used_1_after_sharing, "Voucher 1 should be used"
 
     # get the computation key again
-    access_key_2 = secrets.token_urlsafe(16)
-    await add_user_to_queue(coordination_server_url, access_key_2, 1)
-    computation_key_2 = await poll_queue_until_ready(coordination_server_url, access_key_2, 1)
+    access_key_3 = secrets.token_urlsafe(16)
+    await add_user_to_queue(coordination_server_url, access_key_3, 1)
+    computation_key_3 = await poll_queue_until_ready(coordination_server_url, access_key_3, 1)
 
     # Query computation concurrently
-    num_queries = 2
+    num_queries = 1
     # computation_index = 1
     res_queries = await asyncio.gather(*[
         query_computation(
             CERTS_PATH,
             coordination_server_url,
             COMPUTATION_HOSTS,
-<<<<<<< HEAD
-            # computation_index,
-=======
-            access_key_2,
-            computation_index,
-            computation_key_2,
->>>>>>> a8c880cd
+            access_key_3,
+            computation_key_3,
         ) for _ in range(num_queries)
         # query_computation_cli()
     ])
 
     assert len(res_queries) == num_queries
-    results, commitments = res_queries[0]
-    # Verify commitments with tlsn proofs
-    # assert data_commitment_hash_1 == commitments[1]
-    # assert data_commitment_hash_2 == commitments[2]
-    # assert data_commitment_hash_3 == commitments[3]
-    # assert data_commitment_hash_4 == commitments[4]
-    assert data_commitment_hash_5 == commitments[1]
-    print(f"{results=}")
-    print(f"{commitments=}")
-
-    # get the computation key again
-    access_key_3 = secrets.token_urlsafe(16)
-    await add_user_to_queue(coordination_server_url, access_key_3, 1)
-    computation_key_3 = await poll_queue_until_ready(coordination_server_url, access_key_3, 1)
+    results_0 = res_queries[0]
 
     # Query data consumer api
     data_consumer_api_url = f"{PROTOCOL}://localhost:{DATA_CONSUMER_API_PORT}"
@@ -405,7 +311,7 @@
         async with aiohttp.ClientSession() as session:
             async with session.post(
                 f"{data_consumer_api_url}/query-computation",
-                json={"computation_index": computation_index, "computation_key": computation_key_3},
+                json={},
             ) as resp:
                 return await resp.json()
 
